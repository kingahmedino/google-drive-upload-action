[![build](https://github.com/team-tumbleweed/gdrive-upload-action/actions/workflows/ci.yaml/badge.svg?branch=main)](https://github.com/team-tumbleweed/gdrive-upload-action/actions)
[![Go Report Card](https://goreportcard.com/badge/github.com/team-tumbleweed/gdrive-upload-action)](https://goreportcard.com/report/github.com/team-tumbleweed/gdrive-upload-action)

# gdrive-upload-action
Github action that uploads files to Google Drive.
**This only works with a Google Service Account!**

To make a GSA go to the [Credentials Dashboard](https://console.cloud.google.com/apis/credentials). You will need to download the **.json key** and base64 encode it. You will use this string as the `credentials` input. To convert the *json* file to base64 without having to use an online tool (which is insecure), use this command:

`echo -n $(cat credentials.json)| base64 -w 0`

You will also need to **share the drive with the servie account.** To do this, just share the folder like you would normally with a friend, except you share it with the service account email address. Additionally you will need to give the service account acccess to the google drive API. 
Go to `https://console.developers.google.com/apis/api/drive.googleapis.com/overview?project={PROJECT_ID}`. Where `{PROJECT_ID}` is the id of your GCP project. Find more info about that [here.](https://support.google.com/googleapi/answer/7014113?hl=en)

# Inputs

## ``filename``
Required: **YES**.  

The name of the file you want to upload.

## ``name``
Required: **NO**

The name you want the file to have in Google Drive. If this input is not provided, it will use the `filename`.

<<<<<<< HEAD
## ``overwrite``
Required: **NO**

If you want to overwrite the filename with existing file, it will use the `filename`.

=======
>>>>>>> 1d814fd2
## ``folderId``
Required: **YES**. 

The [ID of the folder](https://ploi.io/documentation/database/where-do-i-get-google-drive-folder-id) you want to upload to.

## ``credentials``
Required: **YES**.

A base64 encoded string with the [GSA credentials](https://stackoverflow.com/questions/46287267/how-can-i-get-the-file-service-account-json-for-google-translate-api/46290808).


# Usage Example

## Simple Workflow
In this example we stored the folderId and credentials as action secrets. This is highly recommended as leaking your credentials key will allow anyone to use your service account.
```yaml
# .github/workflows/main.yml
name: Main
on: [push]

jobs:
  my_job:
    runs-on: ubuntu-latest

    steps:

      - name: Checkout code
        uses: actions/checkout@v2

      - name: Archive files
        run: |
          sudo apt-get update
          sudo apt-get install zip
          zip -r archive.zip *

      - name: Upload to gdrive
        uses: team-tumbleweed/gdrive-upload-action@main
        with:
          credentials: ${{ secrets.credentials }}
          filename: "archive.zip"
<<<<<<< HEAD
          folderId: ${{ secrets.folderId }}
          name: "documentation.zip" # optional string
          overwrite: "true" # optional boolean
=======
          name: "documentation.zip"
          folderId: ${{ secrets.folderId }}
          credentials: ${{ secrets.credentials }}
>>>>>>> 1d814fd2
```<|MERGE_RESOLUTION|>--- conflicted
+++ resolved
@@ -24,14 +24,11 @@
 
 The name you want the file to have in Google Drive. If this input is not provided, it will use the `filename`.
 
-<<<<<<< HEAD
 ## ``overwrite``
 Required: **NO**
 
 If you want to overwrite the filename with existing file, it will use the `filename`.
 
-=======
->>>>>>> 1d814fd2
 ## ``folderId``
 Required: **YES**. 
 
@@ -72,13 +69,8 @@
         with:
           credentials: ${{ secrets.credentials }}
           filename: "archive.zip"
-<<<<<<< HEAD
           folderId: ${{ secrets.folderId }}
           name: "documentation.zip" # optional string
           overwrite: "true" # optional boolean
-=======
-          name: "documentation.zip"
-          folderId: ${{ secrets.folderId }}
-          credentials: ${{ secrets.credentials }}
->>>>>>> 1d814fd2
+          
 ```